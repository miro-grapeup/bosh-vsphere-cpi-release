require 'spec_helper'
require 'vsphere-automation-cis'
require 'vsphere-automation-vcenter'

module VSphereCloud
  module TaggingTag
    describe AttachTagToVm, fake_logger: true do
      subject(:api_client) { VSphereAutomation::ApiClient.new }
      subject(:tagging_tag) { TaggingTag::AttachTagToVm.new(api_client) }
      let(:vm_mob) { instance_double('VimSdk::Vim::VirtualMachine') }

      describe '#retrieve_category_id' do
        let(:result_1) do
          instance_double(VSphereAutomation::CIS::CisTaggingCategoryResult,
                          value: instance_double(VSphereAutomation::CIS::CisTaggingCategoryModel,
                                                 id: "fake-category-id-1",
                                                 name: "fake-category-name-1"
                          )
          )
        end
        let(:result_2) do
          instance_double(VSphereAutomation::CIS::CisTaggingCategoryResult,
                          value: instance_double( VSphereAutomation::CIS::CisTaggingCategoryModel,
                                                  id: "fake-category-id-2",
                                                  name: "fake-category-name-2"
                          )
          )
        end
        let(:category_ids) { %w[ fake-category-id-1 fake-category-id-2 ]}

        context 'when trying to find a category that exists on vCenter' do
          let(:category_name ) { "fake-category-name-1" }
          it "should return the correct category id" do
            allow_any_instance_of(VSphereAutomation::CIS::TaggingCategoryApi).to receive(:get).with("fake-category-id-1").and_return(result_1)
            allow_any_instance_of(VSphereAutomation::CIS::TaggingCategoryApi).to receive(:get).with("fake-category-id-2").and_return(result_2)
            expect(tagging_tag.retrieve_category_id(category_name, category_ids)) .to eq("fake-category-id-1")
          end
        end

        context 'when trying to find a non-existent category on vCenter' do
          let(:category_name ) { "fake-category-name-3" }
          it 'should return nil' do
            allow_any_instance_of(VSphereAutomation::CIS::TaggingCategoryApi).to receive(:get).with("fake-category-id-1").and_return(result_1)
            allow_any_instance_of(VSphereAutomation::CIS::TaggingCategoryApi).to receive(:get).with("fake-category-id-2").and_return(result_2)
            expect(tagging_tag.retrieve_category_id(category_name, category_ids)) .to eq(nil)
          end
        end
      end

      describe '#retrieve_tag_id' do
        let(:result_1) do
          instance_double(VSphereAutomation::CIS::CisTaggingCategoryResult,
                          value: instance_double(VSphereAutomation::CIS::CisTaggingCategoryModel,
                                                 id: "fake-tag-id-1",
                                                 name: "fake-tag-name-1"
                          )
          )
        end
        let(:result_2) do
          instance_double(VSphereAutomation::CIS::CisTaggingCategoryResult,
                          value: instance_double(VSphereAutomation::CIS::CisTaggingCategoryModel,
                                                 id: "fake-tag-id-2",
                                                 name: "fake-tag-name-2"
                          )
          )
        end
        let(:config_tag_1 ) { "fake-tag-name-1" }
        let(:config_tag_2 ) { "fake-tag-name-3" }
        let(:tag_id_list_1) { [] }
        let(:tag_id_list_2) { %w[ fake-tag-id-1 fake-tag-id-2 ] }

        context 'when received an empty tag id list' do
          it 'should return nil' do
            allow_any_instance_of(VSphereAutomation::CIS::TaggingCategoryApi).to receive(:get).with("fake-tag-id-1").and_return(result_1)
            allow_any_instance_of(VSphereAutomation::CIS::TaggingCategoryApi).to receive(:get).with("fake-tag-id-2").and_return(result_2)
            expect(tagging_tag.retrieve_tag_id(config_tag_2, tag_id_list_1)).to eq(nil)
          end
        end

        context 'when trying to find a tag that exists on vCenter' do
          it "should return the correct category id" do
            allow_any_instance_of(VSphereAutomation::CIS::TaggingCategoryApi).to receive(:get).with("fake-tag-id-1").and_return(result_1)
            allow_any_instance_of(VSphereAutomation::CIS::TaggingCategoryApi).to receive(:get).with("fake-tag-id-2").and_return(result_2)
            expect(tagging_tag.retrieve_category_id(config_tag_1, tag_id_list_2)) .to eq("fake-tag-id-1")
          end
        end

        context 'when trying to find a tag that does exist on vCenter' do
          it 'should return nil' do
            allow_any_instance_of(VSphereAutomation::CIS::TaggingCategoryApi).to receive(:get).with("fake-tag-id-1").and_return(result_1)
            allow_any_instance_of(VSphereAutomation::CIS::TaggingCategoryApi).to receive(:get).with("fake-tag-id-2").and_return(result_2)
            expect(tagging_tag.retrieve_category_id(config_tag_2, tag_id_list_2)).to eq(nil)
          end
        end
      end

      describe '#vm_association?' do
        let(:category_information_1) do
          instance_double(VSphereAutomation::CIS::CisTaggingCategoryResult,
                          value: instance_double( VSphereAutomation::CIS::CisTaggingCategoryModel,
                                                  associable_types: []
                          )
          )
        end
        let(:category_information_2) do
          instance_double(VSphereAutomation::CIS::CisTaggingCategoryResult,
                          value: instance_double(VSphereAutomation::CIS::CisTaggingCategoryModel,
                                                 associable_types: ["VirtualMachine", "Host"]
                          )
          )
        end
        let(:category_information_3) do
          instance_double(VSphereAutomation::CIS::CisTaggingCategoryResult,
                          value: instance_double(VSphereAutomation::CIS::CisTaggingCategoryModel,
                                                 associable_types: ["Host"]
                          )
          )
        end
        let(:target_category_id) {"fake-category-id"}

        context 'when vm is associated with all types' do
          it 'should return true' do
            allow_any_instance_of(VSphereAutomation::CIS::TaggingCategoryApi).to receive(:get).with(target_category_id).and_return(category_information_1)
            expect(tagging_tag.vm_association?(target_category_id)).to be(true)
          end
        end

        context 'when vm is associated with some types including virtual machine' do
          it 'should return true' do
            allow_any_instance_of(VSphereAutomation::CIS::TaggingCategoryApi).to receive(:get).with(target_category_id).and_return(category_information_2)
            expect(tagging_tag.vm_association?(target_category_id)).to be(true)
          end
        end

        context 'when vm is associated with some types excluding virtual machine' do
          it 'should return true' do
            allow_any_instance_of(VSphereAutomation::CIS::TaggingCategoryApi).to receive(:get).with(target_category_id).and_return(category_information_3)
            expect(tagging_tag.vm_association?(target_category_id)).to be(false)
          end
        end
      end

      describe '#valid_cat_tag' do
<<<<<<< HEAD
<<<<<<< HEAD
<<<<<<< HEAD
=======
>>>>>>> 834c5bb4... Fixed unit tests for new changes
=======
>>>>>>> 83bf8f33
        let(:category_tag_hash) do
          {
              'cat1' => 'tag1',
              'cat2' => 'tag2',
              'cat3' => 'tag3',
          }
        end
<<<<<<< HEAD
<<<<<<< HEAD
=======
>>>>>>> 8cd2c977... Add Unit tests
=======
>>>>>>> 834c5bb4... Fixed unit tests for new changes
=======
>>>>>>> 83bf8f33
        context 'when VC has no categories' do
          it 'should return an empty hash' do
            allow_any_instance_of(VSphereAutomation::CIS::TaggingCategoryApi).to \
              receive_message_chain(:list, :value).and_return([])
            expect(tagging_tag.valid_cat_tag({:a => 1, :b => 2})).to eq({})
          end
        end
        context 'when input category tag hash is empty' do
          it 'should return an empty hash' do
            allow_any_instance_of(VSphereAutomation::CIS::TaggingCategoryApi).to \
              receive_message_chain(:list, :value).and_return(%w[id1 id2 id3])
            expect(tagging_tag.valid_cat_tag({})).to eq({})
          end
        end
        context 'when VC has no matching categories in category tag hash' do
<<<<<<< HEAD
<<<<<<< HEAD
<<<<<<< HEAD
=======
          let(:category_tag_hash) do
            {
                'cat1' => 'tag1',
                'cat2' => 'tag2',
                'cat3' => 'tag3',
            }
          end
>>>>>>> 8cd2c977... Add Unit tests
=======
>>>>>>> 834c5bb4... Fixed unit tests for new changes
=======
>>>>>>> 83bf8f33
          let(:category_ids) { %w[cat_id1 cat_id2 cat_id3] }
          it 'should return an empty hash' do
            allow_any_instance_of(VSphereAutomation::CIS::TaggingCategoryApi).to \
              receive_message_chain(:list, :value).and_return(category_ids)
            expect(tagging_tag).to receive(:retrieve_category_id).thrice.and_return(nil)
            expect(tagging_tag.valid_cat_tag(category_tag_hash)).to eq({})
          end
        end
        context 'when VC has some categories that match but none of the tags match' do
<<<<<<< HEAD
<<<<<<< HEAD
<<<<<<< HEAD
=======
          let(:category_tag_hash) do
            {
                'cat1' => 'tag1',
                'cat2' => 'tag2',
                'cat3' => 'tag3',
            }
          end
>>>>>>> 8cd2c977... Add Unit tests
=======
>>>>>>> 834c5bb4... Fixed unit tests for new changes
=======
>>>>>>> 83bf8f33
          let(:category_ids) { %w[cat_id1 cat_id5 cat_id6] }
          let(:tag_id_list) { %w[tag_id4 tag_id5 tag_id6] }
          it 'should return an empty hash' do
            allow_any_instance_of(VSphereAutomation::CIS::TaggingCategoryApi).to \
              receive_message_chain(:list, :value).and_return(category_ids)
            expect(tagging_tag).to receive(:retrieve_category_id).with(anything,\
              category_ids).thrice.and_return('cat_id1', nil, nil)
            allow_any_instance_of(VSphereAutomation::CIS::TaggingTagApi).to \
<<<<<<< HEAD
<<<<<<< HEAD
<<<<<<< HEAD
              receive_message_chain(:list_tags_for_category, :value).and_return(tag_id_list)
=======
              receive(:list_tags_for_category).with('cat_id1').and_return(tag_id_list)
>>>>>>> 8cd2c977... Add Unit tests
=======
              receive_message_chain(:list_tags_for_category, :value).and_return(tag_id_list)
>>>>>>> 834c5bb4... Fixed unit tests for new changes
=======
              receive_message_chain(:list_tags_for_category, :value).and_return(tag_id_list)
>>>>>>> 83bf8f33
            expect(tagging_tag).to receive(:retrieve_tag_id).with('tag1',\
              tag_id_list).and_return(nil)
            expect(tagging_tag.valid_cat_tag(category_tag_hash)).to eq ({})
          end
        end
        context 'when VC has some valid category tag pairs matching pairs in input category tag hash' do
<<<<<<< HEAD
<<<<<<< HEAD
<<<<<<< HEAD
=======
>>>>>>> 834c5bb4... Fixed unit tests for new changes
=======
>>>>>>> 83bf8f33
          let(:category_ids) { %w[cat_id1 cat_id5 cat_id6] }
          let(:tag_id_list) { %w[tag_id1 tag_id5 tag_id6] }
          it 'should return valid category:tag pairs' do
            allow_any_instance_of(VSphereAutomation::CIS::TaggingCategoryApi).to \
              receive_message_chain(:list, :value).and_return(category_ids)
            expect(tagging_tag).to receive(:retrieve_category_id).with(anything,\
              category_ids).thrice.and_return('cat_id1', nil, nil)
            allow_any_instance_of(VSphereAutomation::CIS::TaggingTagApi).to \
              receive_message_chain(:list_tags_for_category, :value).and_return(tag_id_list)
            expect(tagging_tag).to receive(:retrieve_tag_id).with('tag1',\
              tag_id_list).and_return('tag_id1')
            expect(tagging_tag.valid_cat_tag(category_tag_hash)).to eq ({'cat1' => 'tag1'})
          end
        end
      end

      describe '#attach_cat_tag_to_vm' do
        let(:category_tag_hash) do
          {
              'cat1' => 'tag1',
              'cat2' => 'tag2',
              'cat3' => 'tag3',
          }
        end
        let(:category_ids) { %w[cat_id1 cat_id5 cat_id6] }
        let(:tag_id_list) { %w[tag_id1 tag_id5 tag_id6] }
        context 'when tagging_category_api_list throws an error' do
<<<<<<< HEAD
<<<<<<< HEAD
<<<<<<< HEAD
          it 'should rescue and log the error' do
=======
          it 'should rescue and log the error and move to the next iteration' do
>>>>>>> 834c5bb4... Fixed unit tests for new changes
=======
          it 'should rescue and log the error' do
>>>>>>> ae3817f7... added integration tests
=======
          it 'should rescue and log the error' do
>>>>>>> 83bf8f33
            expect_any_instance_of(VSphereAutomation::CIS::TaggingCategoryApi).to \
                receive_message_chain(:list, :value).and_raise(RuntimeError.new('Error encountered'))
            expect(tagging_tag).not_to receive(:retrieve_category_id)
            expect_any_instance_of(VSphereAutomation::CIS::TaggingTagApi).not_to \
                receive(:list_tags_for_category)
            expect(tagging_tag).not_to receive(:retrieve_tag_id)
            expect_any_instance_of(VSphereAutomation::CIS::CisTaggingTagAssociationAttach).not_to \
                receive(:attach_single_tag)
            tagging_tag.attach_cat_tag_to_vm('cat1','tag1',vm_mob)
          end
        end
        context 'when retrieve_category_id function throws an error' do
<<<<<<< HEAD
<<<<<<< HEAD
<<<<<<< HEAD
          it 'should rescue and log the error' do
=======
          it 'should rescue and log the error and move to the next iteration' do
>>>>>>> 834c5bb4... Fixed unit tests for new changes
=======
          it 'should rescue and log the error' do
>>>>>>> ae3817f7... added integration tests
=======
          it 'should rescue and log the error' do
>>>>>>> 83bf8f33
            allow_any_instance_of(VSphereAutomation::CIS::TaggingCategoryApi).to \
                receive_message_chain(:list, :value).and_return(category_ids)
            expect(tagging_tag).to receive(:retrieve_category_id).with('cat1',\
                category_ids).and_raise(RuntimeError.new('Error encountered'))
            expect_any_instance_of(VSphereAutomation::CIS::TaggingTagApi).not_to \
                receive(:list_tags_for_category)
            expect(tagging_tag).not_to receive(:retrieve_tag_id)
            expect_any_instance_of(VSphereAutomation::CIS::CisTaggingTagAssociationAttach).not_to \
                receive(:attach_single_tag)
            tagging_tag.attach_cat_tag_to_vm('cat1','tag1',vm_mob)
          end
        end
        context 'when list_tags_for_category function throws an error' do
<<<<<<< HEAD
<<<<<<< HEAD
<<<<<<< HEAD
          it 'should rescue and log the error' do
=======
          it 'should rescue and log the error and move to the next iteration' do
>>>>>>> 834c5bb4... Fixed unit tests for new changes
=======
          it 'should rescue and log the error' do
>>>>>>> ae3817f7... added integration tests
=======
          it 'should rescue and log the error' do
>>>>>>> 83bf8f33
            allow_any_instance_of(VSphereAutomation::CIS::TaggingCategoryApi).to \
                receive_message_chain(:list, :value).and_return(category_ids)
            expect(tagging_tag).to receive(:retrieve_category_id).with('cat1',\
                category_ids).and_return('cat_id1')
            expect_any_instance_of(VSphereAutomation::CIS::TaggingTagApi).to \
                receive_message_chain(:list_tags_for_category, :value).and_raise(RuntimeError.new('Error encountered'))
            expect(tagging_tag).not_to receive(:retrieve_tag_id)
            expect_any_instance_of(VSphereAutomation::CIS::CisTaggingTagAssociationAttach).not_to \
                receive(:attach_single_tag)
            tagging_tag.attach_cat_tag_to_vm('cat1','tag1',vm_mob)
          end
        end
        context 'when retrieve_tag_id function throws an error' do
<<<<<<< HEAD
<<<<<<< HEAD
<<<<<<< HEAD
          it 'should rescue and log the error' do
=======
          it 'should rescue and log the error and move to the next iteration' do
>>>>>>> 834c5bb4... Fixed unit tests for new changes
=======
          it 'should rescue and log the error' do
>>>>>>> ae3817f7... added integration tests
=======
          it 'should rescue and log the error' do
>>>>>>> 83bf8f33
            allow_any_instance_of(VSphereAutomation::CIS::TaggingCategoryApi).to \
                receive_message_chain(:list, :value).and_return(category_ids)
            expect(tagging_tag).to receive(:retrieve_category_id).with('cat1',\
                category_ids).and_return('cat_id1')
            allow_any_instance_of(VSphereAutomation::CIS::TaggingTagApi).to \
                receive_message_chain(:list_tags_for_category, :value).and_return(tag_id_list)
            expect(tagging_tag).to receive(:retrieve_tag_id).with('tag1',\
                tag_id_list).and_raise(RuntimeError.new('Error encountered'))
            expect_any_instance_of(VSphereAutomation::CIS::CisTaggingTagAssociationAttach).not_to \
                receive(:attach_single_tag)
            tagging_tag.attach_cat_tag_to_vm('cat1','tag1',vm_mob)
          end
        end
        context 'when attach_single_tag function throws an error' do
<<<<<<< HEAD
<<<<<<< HEAD
<<<<<<< HEAD
          it 'should rescue and log the error' do
=======
          it 'should rescue and log the error and move to the next iteration' do
>>>>>>> 834c5bb4... Fixed unit tests for new changes
=======
          it 'should rescue and log the error' do
>>>>>>> ae3817f7... added integration tests
=======
          it 'should rescue and log the error' do
>>>>>>> 83bf8f33
            allow_any_instance_of(VSphereAutomation::CIS::TaggingCategoryApi).to \
                receive_message_chain(:list, :value).and_return(category_ids)
            expect(tagging_tag).to receive(:retrieve_category_id).with('cat1',\
                category_ids).and_return('cat_id1')
            allow_any_instance_of(VSphereAutomation::CIS::TaggingTagApi).to \
                receive_message_chain(:list_tags_for_category, :value).and_return(tag_id_list)
            expect(tagging_tag).to receive(:retrieve_tag_id).with('tag1',\
                tag_id_list).and_return('tag_id1')
            allow_any_instance_of(VSphereAutomation::CIS::CisTaggingTagAssociationAttach).to \
                receive(:attach_single_tag).with(anything, 'tag_id1').and_raise(RuntimeError.new('Error encountered'))
            tagging_tag.attach_cat_tag_to_vm('cat1','tag1',vm_mob)
          end
<<<<<<< HEAD
<<<<<<< HEAD
=======
>>>>>>> 8cd2c977... Add Unit tests
=======
>>>>>>> 834c5bb4... Fixed unit tests for new changes
=======
>>>>>>> 83bf8f33
        end
      end

      describe "#create_tag_hash" do
        let(:log) { StringIO.new('') }
        let(:logger) { Bosh::Cpi::Logger.new(log) }

        context 'when no category in category-tag pair' do
          let(:vm_config_tags){ [ { "tag" => "fake-tag-name"} ] }
          it 'should return an empty hash and raise log info' do
            expect(tagging_tag.create_tag_hash(vm_config_tags)).to be_empty
            expect(log.string).to include("Missing category content in cloud config , skip processing this category-tag pair.")
          end
        end

        context 'when category value is empty' do
          let(:vm_config_tags) { [ { "category" => {}, "tag" => "fake-tag-name" } ] }
          it 'should return an empty hash' do
            expect(tagging_tag.create_tag_hash(vm_config_tags)).to be_empty
            expect(log.string).to include("Empty category in cloud config , skip processing this category-tag pair.")
          end
        end

        context 'when no tag in category-tag pair' do
          let(:vm_config_tags) { [ { "category" => "fake-category-name"} ] }
          it 'should return an empty hash' do
            expect(tagging_tag.create_tag_hash(vm_config_tags)).to be_empty
            expect(log.string).to include("Missing tag in category 'fake-category-name', skip attaching this tag.")
          end
        end

        context 'when tag area is empty' do
          let(:vm_config_tags) { [ { "category" => "fake-category-name", "tag" => {} } ] }
          it 'should return an empty hash and raise log info' do
            expect(tagging_tag.create_tag_hash(vm_config_tags)).to be_empty
            expect(log.string).to include("Empty tag in category 'fake-category-name', skip attaching this tag.")
          end
        end

        context 'when category-tag pair is correct' do
          let(:vm_config_tags) { [ { "category" => "fake-category-name", "tag" => "fake-tag-name" } ] }
          it 'should return a non-empty tag hash' do
            result = tagging_tag.create_tag_hash(vm_config_tags)
            expect(result).to eq( { "fake-category-name" => [ "fake-tag-name" ] } )
            expect(log.string).to be_empty
          end
        end
      end

      describe "#attach_single_tag" do
        let(:log) { StringIO.new('') }
        let(:logger) { Bosh::Cpi::Logger.new(log) }
        let(:tag_id) { "fake-tag-id" }
        let(:vm_mob_id) { "fake-mob-id" }

        context 'when attach a single tag to vm' do
          it 'should attach the tag successfully and return nil' do
            allow(tagging_tag).to receive_message_chain(:tag_association_api, :attach).with(tag_id, anything).and_return(nil)
            result = tagging_tag.attach_single_tag(vm_mob_id, tag_id)
            expect(result).to be_nil
            expect(log.string).to be_empty
          end
        end
      end

      describe "#attach_multi_tags" do
        let(:log) { StringIO.new('') }
        let(:logger) { Bosh::Cpi::Logger.new(log) }
        let(:tag_ids) { %w[ fake-tag-id-1 fake-tag-id-2] }
        let(:vm_mob_id) { "fake-mob-id" }
        let(:category_name) { "fake-category-name" }
        let(:target_category_id) { "fake-category-id" }
        let(:tag_association_api) { VSphereAutomation::CIS::TaggingTagAssociationApi.new(api_client) }
        let(:multi_tag_assoc_info) { VSphereAutomation::CIS::CisTaggingTagAssociationAttachMultipleTagsToObject.new }
        let(:category_information_1) do
          instance_double(VSphereAutomation::CIS::CisTaggingCategoryResult,
                          value: instance_double(VSphereAutomation::CIS::CisTaggingCategoryModel,
                                                 cardinality: "SINGLE"
                          )
          )
        end
        let (:category_information_2) do
          instance_double(VSphereAutomation::CIS::CisTaggingCategoryResult,
                          value: instance_double(VSphereAutomation::CIS::CisTaggingCategoryModel,
                                                 cardinality: "MULTIPLE"
                          )
          )
        end

        context 'when category with single cardinality' do
          it 'should return nil and raise log info' do
            allow_any_instance_of(VSphereAutomation::CIS::TaggingCategoryApi).to receive(:get).with(target_category_id).and_return(category_information_1)
            expect do
              tagging_tag.attach_multi_tags(vm_mob_id, tag_ids, category_name, target_category_id)
            end.to raise_error(/does not support 'Multiple Cardinality'/)
          end
        end

        context 'when category with multiple cardinality' do
          it 'should attach tags successfully and return nil' do
            allow_any_instance_of(VSphereAutomation::CIS::TaggingCategoryApi).to receive(:get).with(target_category_id).and_return(category_information_2)
            allow(tagging_tag).to receive_message_chain(:tag_association_api, :attach_multiple_tags_to_object).with(anything).and_return(nil)
            result = tagging_tag.attach_multi_tags(vm_mob_id, tag_ids, category_name, target_category_id)
            expect(result).to be_nil
            expect(log.string).to be_empty
          end
        end
      end

      describe '#attach_tags' do
        let(:log) { StringIO.new('') }
        let(:logger) { Bosh::Cpi::Logger.new(log) }
        let(:empty_hash_tag) { {} }
        let(:vm_mob_id) { "fake-mob-id" }
        let(:tag_id_1) { "fake-tag-id-1" }
        let(:tag_id_2) { "fake-tag-id-2" }
        let(:tag_name_1) { "fake-tag-name-1" }
        let(:tag_name_2) { "fake-tag-name-2" }
        let(:tag_name_3) { "fake-tag-name-3" }
        let(:category_id){ "fake-category-id-1" }
        let(:tag_id_list) { ["mock-tag-id-list"] }
        let(:category_name) { "fake-category-name-1" }
        let(:vm_config_name) { "fake-vm-config-name" }
        let(:vm_config_tags) { "mock-vm-config-tags" }
        let(:category_ids){ %w[ fake-category-id-1 fake-category-id-2] }
        let(:hash_tag) { { category_name => [tag_name_1, tag_name_2, tag_name_3 ] } }
        let(:hash_tag_with_dup) { { category_name => [ tag_name_1, tag_name_2, tag_name_2 ] } }

        context 'when no valid category-tag pairs in cloud config' do
          it 'should raise log info' do
            allow(tagging_tag).to receive(:create_tag_hash).with(anything).and_return(empty_hash_tag)
            tagging_tag.attach_tags(vm_mob_id, vm_config_tags, vm_config_name)

            expect(log.string).to include("No valid category-tag pair in cloud config")
          end
        end

        context 'when no category exists on vCenter' do
          it 'should raise log info' do
            allow(tagging_tag).to receive(:create_tag_hash).with(anything).and_return(hash_tag)
            allow(tagging_tag).to receive_message_chain(:tagging_category_api, :list, :value).and_return([])
            tagging_tag.attach_tags(vm_mob_id, vm_config_tags, vm_config_name)
            expect(log.string).to include("No category exist on vCenter, skip attaching tags.")
          end
        end

        context 'when a category does not exit on vCenter' do
          it 'should skip this category' do
            allow(tagging_tag).to receive(:create_tag_hash).with(anything).and_return(hash_tag)
            allow(tagging_tag).to receive_message_chain(:tagging_category_api, :list, :value).and_return(category_ids)
            allow(tagging_tag).to receive(:retrieve_category_id).with(category_name, category_ids).and_return(nil)
            result = tagging_tag.attach_tags(vm_mob_id, vm_config_tags, vm_config_name)
            expect(result).to be(true)
            expect(log.string).to include("Unable to locate category with name '#{category_name}' on vCenter, skip attaching this category.")
          end
        end

        context 'when a category is not associated with virtual machine' do
          it 'should skip this category' do
            allow(tagging_tag).to receive(:create_tag_hash).with(anything).and_return(hash_tag)
            allow(tagging_tag).to receive_message_chain(:tagging_category_api, :list, :value).and_return(category_ids)
            allow(tagging_tag).to receive(:retrieve_category_id).with(category_name, category_ids).and_return(category_id)
            allow(tagging_tag).to receive(:vm_association?).with(category_id).and_return(false)
            result = tagging_tag.attach_tags(vm_mob_id, vm_config_tags, vm_config_name)
            expect(result).to be(true)
            expect(log.string).to include("Tag category '#{category_name}' is not associated with object type: 'Virtual Machine', skip attaching this category to vm.")
          end
        end

        context 'when there are duplicated tags in a category' do
          it 'should remove duplicated tags and raise log info' do
            allow(tagging_tag).to receive(:create_tag_hash).with(anything).and_return(hash_tag_with_dup)
            allow(tagging_tag).to receive_message_chain(:tagging_category_api, :list, :value).and_return(category_ids)
            allow(tagging_tag).to receive(:retrieve_category_id).with(category_name, category_ids).and_return(category_id)
            allow(tagging_tag).to receive(:vm_association?).with(category_id).and_return(true)
            result = tagging_tag.attach_tags(vm_mob_id, vm_config_tags, vm_config_name)
            expect(result).to be(true)
            expect(log.string).to include("Duplicated tags found in tag category '#{category_name}', deduplicated and continue")
          end
        end

        context 'when a tag of a category does not exist on vCenter' do
          it 'should skip the tag and continue attach other tags in the category' do
            allow(tagging_tag).to receive(:create_tag_hash).with(anything).and_return(hash_tag)
            allow(tagging_tag).to receive_message_chain(:tagging_category_api, :list, :value).and_return(category_ids)
            allow(tagging_tag).to receive(:retrieve_category_id).with(category_name, category_ids).and_return(category_id)
            allow(tagging_tag).to receive(:vm_association?).with(category_id).and_return(true)
            allow(tagging_tag).to receive_message_chain( :tagging_tag_api, :list_tags_for_category, :value).and_return(tag_id_list)
            allow(tagging_tag).to receive(:retrieve_tag_id).with(tag_name_1, tag_id_list).and_return(tag_id_1)
            allow(tagging_tag).to receive(:retrieve_tag_id).with(tag_name_2, tag_id_list).and_return(nil)
            allow(tagging_tag).to receive(:retrieve_tag_id).with(tag_name_3, tag_id_list).and_return(nil)
            allow(tagging_tag).to receive(:attach_single_tag).with(vm_mob_id, tag_id_1).and_return(nil)
            result = tagging_tag.attach_tags(vm_mob_id, vm_config_tags, vm_config_name)
            expect(result).to be(true)
            expect(log.string).to include("Unable to locate tag with name '#{tag_name_2}' on vCenter, skip attaching this tag.")
            expect(log.string).to include("Unable to locate tag with name '#{tag_name_3}' on vCenter, skip attaching this tag.")
          end
        end

        context 'when category does not have any tags on vCenter' do
          it 'should skip the category and raise log info' do
            allow(tagging_tag).to receive(:create_tag_hash).with(anything).and_return(hash_tag)
            allow(tagging_tag).to receive_message_chain(:tagging_category_api, :list, :value).and_return(category_ids)
            allow(tagging_tag).to receive(:retrieve_category_id).with(category_name, category_ids).and_return(category_id)
            allow(tagging_tag).to receive(:vm_association?).with(category_id).and_return(true)
            allow(tagging_tag).to receive_message_chain( :tagging_tag_api, :list_tags_for_category, :value).and_return(tag_id_list)
            allow(tagging_tag).to receive(:retrieve_tag_id).with(tag_name_1, tag_id_list).and_return(nil)
            allow(tagging_tag).to receive(:retrieve_tag_id).with(tag_name_2, tag_id_list).and_return(nil)
            allow(tagging_tag).to receive(:retrieve_tag_id).with(tag_name_3, tag_id_list).and_return(nil)
            result = tagging_tag.attach_tags(vm_mob_id, vm_config_tags, vm_config_name)
            expect(result).to be(true)
            expect(log.string).to include("None of the provided tags exist for the category '#{category_name}' on vCenter")
          end
        end

        context 'when only one tag of a category to be attached' do
          let(:hash_tag_single_tag) { { category_name => [tag_name_1 ] } }
          it 'should call the correct function and succeed' do
            allow(tagging_tag).to receive(:create_tag_hash).with(anything).and_return(hash_tag_single_tag)
            allow(tagging_tag).to receive_message_chain(:tagging_category_api, :list, :value).and_return(category_ids)
            allow(tagging_tag).to receive(:retrieve_category_id).with(category_name, category_ids).and_return(category_id)
            allow(tagging_tag).to receive(:vm_association?).with(category_id).and_return(true)
            allow(tagging_tag).to receive_message_chain( :tagging_tag_api, :list_tags_for_category, :value).and_return(tag_id_list)
            allow(tagging_tag).to receive(:retrieve_tag_id).with(tag_name_1, tag_id_list).and_return(tag_id_1)
            result = tagging_tag.attach_tags(vm_mob_id, vm_config_tags, vm_config_name)
            expect(result).to be(true)
          end
        end

        context 'when multiple tags of a category to be attached' do
          let(:tag_ids) { [ tag_id_1, tag_id_2 ] }
          it 'should call the correct function and succeed' do
            allow(tagging_tag).to receive(:create_tag_hash).with(anything).and_return(hash_tag)
            allow(tagging_tag).to receive_message_chain(:tagging_category_api, :list, :value).and_return(category_ids)
            allow(tagging_tag).to receive(:retrieve_category_id).with(category_name, category_ids).and_return(category_id)
            allow(tagging_tag).to receive(:vm_association?).with(category_id).and_return(true)
            allow(tagging_tag).to receive_message_chain( :tagging_tag_api, :list_tags_for_category, :value).and_return(tag_id_list)
            allow(tagging_tag).to receive(:retrieve_tag_id).with(tag_name_1, tag_id_list).and_return(tag_id_1)
            allow(tagging_tag).to receive(:retrieve_tag_id).with(tag_name_2, tag_id_list).and_return(tag_id_2)
            allow(tagging_tag).to receive(:retrieve_tag_id).with(tag_name_3, tag_id_list).and_return(nil)
            allow(tagging_tag).to receive(:attach_multi_tags).with(vm_mob_id, tag_ids, category_name, category_id ).and_return(nil)
            result = tagging_tag.attach_tags(vm_mob_id, vm_config_tags, vm_config_name)
            expect(result).to be(true)
          end
          context 'when category is single cardinality' do
            let(:tag_ids) { [ tag_id_1, tag_id_2 ] }
            it 'should call the correct function and succeed' do
              allow(tagging_tag).to receive(:create_tag_hash).with(anything).and_return(hash_tag)
              allow(tagging_tag).to receive_message_chain(:tagging_category_api, :list, :value).and_return(category_ids)
              allow(tagging_tag).to receive(:retrieve_category_id).with(category_name, category_ids).and_return(category_id)
              allow(tagging_tag).to receive(:vm_association?).with(category_id).and_return(true)
              allow(tagging_tag).to receive_message_chain( :tagging_tag_api, :list_tags_for_category, :value).and_return(tag_id_list)
              allow(tagging_tag).to receive(:retrieve_tag_id).with(tag_name_1, tag_id_list).and_return(tag_id_1)
              allow(tagging_tag).to receive(:retrieve_tag_id).with(tag_name_2, tag_id_list).and_return(tag_id_2)
              allow(tagging_tag).to receive(:retrieve_tag_id).with(tag_name_3, tag_id_list).and_return(nil)
              allow(tagging_tag).to receive(:attach_multi_tags).with(vm_mob_id, tag_ids, category_name, category_id ).and_raise(VSphereCloud::TaggingTag::CardinalityError.new('category_id'))
              result = tagging_tag.attach_tags(vm_mob_id, vm_config_tags, vm_config_name)
              expect(result).to be(true)
              expect(log.string).to include("Cardinality Error Raised with message")
            end
          end
        end
      end
    end
  end
end<|MERGE_RESOLUTION|>--- conflicted
+++ resolved
@@ -141,13 +141,6 @@
       end
 
       describe '#valid_cat_tag' do
-<<<<<<< HEAD
-<<<<<<< HEAD
-<<<<<<< HEAD
-=======
->>>>>>> 834c5bb4... Fixed unit tests for new changes
-=======
->>>>>>> 83bf8f33
         let(:category_tag_hash) do
           {
               'cat1' => 'tag1',
@@ -155,14 +148,6 @@
               'cat3' => 'tag3',
           }
         end
-<<<<<<< HEAD
-<<<<<<< HEAD
-=======
->>>>>>> 8cd2c977... Add Unit tests
-=======
->>>>>>> 834c5bb4... Fixed unit tests for new changes
-=======
->>>>>>> 83bf8f33
         context 'when VC has no categories' do
           it 'should return an empty hash' do
             allow_any_instance_of(VSphereAutomation::CIS::TaggingCategoryApi).to \
@@ -178,22 +163,6 @@
           end
         end
         context 'when VC has no matching categories in category tag hash' do
-<<<<<<< HEAD
-<<<<<<< HEAD
-<<<<<<< HEAD
-=======
-          let(:category_tag_hash) do
-            {
-                'cat1' => 'tag1',
-                'cat2' => 'tag2',
-                'cat3' => 'tag3',
-            }
-          end
->>>>>>> 8cd2c977... Add Unit tests
-=======
->>>>>>> 834c5bb4... Fixed unit tests for new changes
-=======
->>>>>>> 83bf8f33
           let(:category_ids) { %w[cat_id1 cat_id2 cat_id3] }
           it 'should return an empty hash' do
             allow_any_instance_of(VSphereAutomation::CIS::TaggingCategoryApi).to \
@@ -203,22 +172,6 @@
           end
         end
         context 'when VC has some categories that match but none of the tags match' do
-<<<<<<< HEAD
-<<<<<<< HEAD
-<<<<<<< HEAD
-=======
-          let(:category_tag_hash) do
-            {
-                'cat1' => 'tag1',
-                'cat2' => 'tag2',
-                'cat3' => 'tag3',
-            }
-          end
->>>>>>> 8cd2c977... Add Unit tests
-=======
->>>>>>> 834c5bb4... Fixed unit tests for new changes
-=======
->>>>>>> 83bf8f33
           let(:category_ids) { %w[cat_id1 cat_id5 cat_id6] }
           let(:tag_id_list) { %w[tag_id4 tag_id5 tag_id6] }
           it 'should return an empty hash' do
@@ -227,32 +180,13 @@
             expect(tagging_tag).to receive(:retrieve_category_id).with(anything,\
               category_ids).thrice.and_return('cat_id1', nil, nil)
             allow_any_instance_of(VSphereAutomation::CIS::TaggingTagApi).to \
-<<<<<<< HEAD
-<<<<<<< HEAD
-<<<<<<< HEAD
               receive_message_chain(:list_tags_for_category, :value).and_return(tag_id_list)
-=======
-              receive(:list_tags_for_category).with('cat_id1').and_return(tag_id_list)
->>>>>>> 8cd2c977... Add Unit tests
-=======
-              receive_message_chain(:list_tags_for_category, :value).and_return(tag_id_list)
->>>>>>> 834c5bb4... Fixed unit tests for new changes
-=======
-              receive_message_chain(:list_tags_for_category, :value).and_return(tag_id_list)
->>>>>>> 83bf8f33
             expect(tagging_tag).to receive(:retrieve_tag_id).with('tag1',\
               tag_id_list).and_return(nil)
             expect(tagging_tag.valid_cat_tag(category_tag_hash)).to eq ({})
           end
         end
         context 'when VC has some valid category tag pairs matching pairs in input category tag hash' do
-<<<<<<< HEAD
-<<<<<<< HEAD
-<<<<<<< HEAD
-=======
->>>>>>> 834c5bb4... Fixed unit tests for new changes
-=======
->>>>>>> 83bf8f33
           let(:category_ids) { %w[cat_id1 cat_id5 cat_id6] }
           let(:tag_id_list) { %w[tag_id1 tag_id5 tag_id6] }
           it 'should return valid category:tag pairs' do
@@ -280,19 +214,7 @@
         let(:category_ids) { %w[cat_id1 cat_id5 cat_id6] }
         let(:tag_id_list) { %w[tag_id1 tag_id5 tag_id6] }
         context 'when tagging_category_api_list throws an error' do
-<<<<<<< HEAD
-<<<<<<< HEAD
-<<<<<<< HEAD
           it 'should rescue and log the error' do
-=======
-          it 'should rescue and log the error and move to the next iteration' do
->>>>>>> 834c5bb4... Fixed unit tests for new changes
-=======
-          it 'should rescue and log the error' do
->>>>>>> ae3817f7... added integration tests
-=======
-          it 'should rescue and log the error' do
->>>>>>> 83bf8f33
             expect_any_instance_of(VSphereAutomation::CIS::TaggingCategoryApi).to \
                 receive_message_chain(:list, :value).and_raise(RuntimeError.new('Error encountered'))
             expect(tagging_tag).not_to receive(:retrieve_category_id)
@@ -305,19 +227,7 @@
           end
         end
         context 'when retrieve_category_id function throws an error' do
-<<<<<<< HEAD
-<<<<<<< HEAD
-<<<<<<< HEAD
           it 'should rescue and log the error' do
-=======
-          it 'should rescue and log the error and move to the next iteration' do
->>>>>>> 834c5bb4... Fixed unit tests for new changes
-=======
-          it 'should rescue and log the error' do
->>>>>>> ae3817f7... added integration tests
-=======
-          it 'should rescue and log the error' do
->>>>>>> 83bf8f33
             allow_any_instance_of(VSphereAutomation::CIS::TaggingCategoryApi).to \
                 receive_message_chain(:list, :value).and_return(category_ids)
             expect(tagging_tag).to receive(:retrieve_category_id).with('cat1',\
@@ -331,19 +241,7 @@
           end
         end
         context 'when list_tags_for_category function throws an error' do
-<<<<<<< HEAD
-<<<<<<< HEAD
-<<<<<<< HEAD
           it 'should rescue and log the error' do
-=======
-          it 'should rescue and log the error and move to the next iteration' do
->>>>>>> 834c5bb4... Fixed unit tests for new changes
-=======
-          it 'should rescue and log the error' do
->>>>>>> ae3817f7... added integration tests
-=======
-          it 'should rescue and log the error' do
->>>>>>> 83bf8f33
             allow_any_instance_of(VSphereAutomation::CIS::TaggingCategoryApi).to \
                 receive_message_chain(:list, :value).and_return(category_ids)
             expect(tagging_tag).to receive(:retrieve_category_id).with('cat1',\
@@ -357,19 +255,7 @@
           end
         end
         context 'when retrieve_tag_id function throws an error' do
-<<<<<<< HEAD
-<<<<<<< HEAD
-<<<<<<< HEAD
           it 'should rescue and log the error' do
-=======
-          it 'should rescue and log the error and move to the next iteration' do
->>>>>>> 834c5bb4... Fixed unit tests for new changes
-=======
-          it 'should rescue and log the error' do
->>>>>>> ae3817f7... added integration tests
-=======
-          it 'should rescue and log the error' do
->>>>>>> 83bf8f33
             allow_any_instance_of(VSphereAutomation::CIS::TaggingCategoryApi).to \
                 receive_message_chain(:list, :value).and_return(category_ids)
             expect(tagging_tag).to receive(:retrieve_category_id).with('cat1',\
@@ -384,19 +270,7 @@
           end
         end
         context 'when attach_single_tag function throws an error' do
-<<<<<<< HEAD
-<<<<<<< HEAD
-<<<<<<< HEAD
           it 'should rescue and log the error' do
-=======
-          it 'should rescue and log the error and move to the next iteration' do
->>>>>>> 834c5bb4... Fixed unit tests for new changes
-=======
-          it 'should rescue and log the error' do
->>>>>>> ae3817f7... added integration tests
-=======
-          it 'should rescue and log the error' do
->>>>>>> 83bf8f33
             allow_any_instance_of(VSphereAutomation::CIS::TaggingCategoryApi).to \
                 receive_message_chain(:list, :value).and_return(category_ids)
             expect(tagging_tag).to receive(:retrieve_category_id).with('cat1',\
@@ -409,14 +283,6 @@
                 receive(:attach_single_tag).with(anything, 'tag_id1').and_raise(RuntimeError.new('Error encountered'))
             tagging_tag.attach_cat_tag_to_vm('cat1','tag1',vm_mob)
           end
-<<<<<<< HEAD
-<<<<<<< HEAD
-=======
->>>>>>> 8cd2c977... Add Unit tests
-=======
->>>>>>> 834c5bb4... Fixed unit tests for new changes
-=======
->>>>>>> 83bf8f33
         end
       end
 

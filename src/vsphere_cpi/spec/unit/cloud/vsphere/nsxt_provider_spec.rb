--- conflicted
+++ resolved
@@ -467,7 +467,142 @@
     end
   end
 
-<<<<<<< HEAD
+  describe 'add_vm_to_server_pools' do
+    let(:serverpool_1) do
+      NSXT::LbPool.new(:id => 'id-1', :display_name => 'test-static-serverpool-1')
+    end
+    let(:ip_address) { '192.168.111.1' }
+    let(:port_no) { 443 }
+    let(:server_pools) { [[serverpool_1, port_no]] }
+    let(:failure_response) do
+      NSXT::ApiCallError.new(:code => 400)
+    end
+    before do
+      allow_any_instance_of(VSphereCloud::NSXTProvider).to receive(:services_svc).and_return(services_svc)
+    end
+
+    context "when vm's primary ip is present" do
+      before do
+        allow(vm).to receive_message_chain(:mob, :guest, :ip_address).and_return(ip_address)
+      end
+      it 'does nothing if server_pools is not present' do
+        nsxt_provider.add_vm_to_server_pools(vm, [])
+        nsxt_provider.add_vm_to_server_pools(vm, nil)
+      end
+      it 'adds vm to server_pools with given port' do
+        expect(NSXT::PoolMemberSetting).to receive(:new).with(ip_address: ip_address, port: port_no)
+        expect(services_svc).to receive(:perform_pool_member_action).with(serverpool_1.id, an_instance_of(NSXT::PoolMemberSettingList), 'ADD_MEMBERS')
+        nsxt_provider.add_vm_to_server_pools(vm, server_pools)
+      end
+      it 'should raise an error if there is error adding vm to the server pool' do
+        expect(services_svc).to receive(:perform_pool_member_action).with(serverpool_1.id, anything, anything).and_raise(failure_response)
+        expect do
+          nsxt_provider.add_vm_to_server_pools(vm, server_pools)
+        end.to raise_error(NSXT::ApiCallError)
+      end
+      it "should retry when there is a CONFLICT in server_pool's version" do
+        conflict_response = NSXT::ApiCallError.new(:code => 409, :response_body => 'The object was modified by somebody else')
+        expect(services_svc).to receive(:perform_pool_member_action).with(serverpool_1.id, anything, anything).and_raise(conflict_response)
+        expect(services_svc).to receive(:perform_pool_member_action).with(serverpool_1.id, anything, anything).and_return(serverpool_1)
+        nsxt_provider.add_vm_to_server_pools(vm, server_pools)
+      end
+      it "should retry when there is a PreconditionFailed in server_pool's version" do
+        conflict_response = NSXT::ApiCallError.new(:code => 412, :response_body => 'PreconditionFailed')
+        expect(services_svc).to receive(:perform_pool_member_action).with(serverpool_1.id, anything, anything).and_raise(conflict_response)
+        expect(services_svc).to receive(:perform_pool_member_action).with(serverpool_1.id, anything, anything).and_return(serverpool_1)
+        nsxt_provider.add_vm_to_server_pools(vm, server_pools)
+      end
+    end
+    context "when vm's primary ip is missing it retries 50 times" do
+      let(:retryable) { Bosh::Retryable.new(tries: 1, sleep: 1)}
+
+      before do
+        allow(vm).to receive_message_chain(:mob, :guest, :ip_address).and_return(nil)
+      end
+      xit "and raises an error" do
+        allow(Bosh::Retryable)
+          .to receive(:new)
+                .with(hash_including(tries: 50))
+                .and_return(retryable)
+        expect do
+          nsxt_provider.add_vm_to_server_pools(vm, server_pools)
+        end.to raise_error(VSphereCloud::VirtualMachineIpNotFound)
+      end
+    end
+  end
+
+  describe 'retrieve_server_pools' do
+    before do
+      allow_any_instance_of(VSphereCloud::NSXTProvider).to receive(:services_svc).and_return(services_svc)
+    end
+    it 'does nothing when there are no pools' do
+      nsxt_provider.retrieve_server_pools([])
+      nsxt_provider.retrieve_server_pools(nil)
+    end
+    context 'when server_pools are present' do
+      let(:server_pool_1) do
+        NSXT::LbPool.new(id: 'id-1', display_name: 'test-static-serverpool')
+      end
+      let(:server_pool_2) do
+        NSXT::LbPool.new(id: 'id-2', display_name: 'test-static-serverpool')
+      end
+      let(:server_pool_3) do
+        NSXT::LbPool.new(id: 'id-2', display_name: 'test-dynamic-serverpool')
+      end
+      let(:server_pool_4) do
+        NSXT::LbPool.new(id: 'id-2', display_name: 'test-dynamic-serverpool')
+      end
+
+      let(:server_pools) do
+        [
+          {
+            'name' => 'test-static-serverpool',
+            'port' => 80
+          },
+          {
+            'name' => 'test-dynamic-serverpool',
+            'port' => 443
+          }
+        ]
+      end
+      it 'raises an error when any server pool cannot be found' do
+        expect(services_svc).to receive_message_chain(:list_load_balancer_pools, :results).and_return([server_pool_1])
+        expect do
+          nsxt_provider.retrieve_server_pools(server_pools)
+        end.to raise_error(VSphereCloud::ServerPoolsNotFound)
+      end
+      it 'returns list of all matching static and dynamic server pools back' do
+        allow(server_pool_3).to receive(:member_group).and_return('test-nsgroup1')
+        allow(server_pool_4).to receive(:member_group).and_return('test-nsgroup2')
+        expect(services_svc).to receive_message_chain(:list_load_balancer_pools, :results).and_return([server_pool_1, server_pool_2, server_pool_3, server_pool_4])
+        static_server_pools, dynamic_server_pools = nsxt_provider.retrieve_server_pools(server_pools)
+        expect(static_server_pools).to include([server_pool_1, 80])
+        expect(static_server_pools).to include([server_pool_2, 80])
+        expect(dynamic_server_pools).to eq([server_pool_3, server_pool_4])
+      end
+    end
+  end
+
+  describe '#remove_vm_from_server_pools' do
+    let(:vm_ip_address) { '192.168.111.5' }
+    let(:pool_member) { NSXT::PoolMember.new(ip_address: vm_ip_address, port: '80') }
+    let(:server_pool_1) do
+      NSXT::LbPool.new(id: 'id-1', display_name: 'test-static-serverpool', members: [pool_member])
+    end
+    let(:server_pool_2) do
+      NSXT::LbPool.new(id: 'id-2', display_name: 'test-dynamic-serverpool', members: nil)
+    end
+    before do
+      allow_any_instance_of(VSphereCloud::NSXTProvider).to receive(:services_svc).and_return(services_svc)
+      expect(services_svc).to receive_message_chain(:list_load_balancer_pools, :results).and_return([server_pool_1, server_pool_2])
+    end
+
+    it 'removes VM from all server pools' do
+      expect(services_svc).to receive(:perform_pool_member_action).with(server_pool_1.id,an_instance_of(NSXT::PoolMemberSettingList),'REMOVE_MEMBERS').once
+      nsxt_provider.remove_vm_from_server_pools(vm_ip_address)
+    end
+  end
+
   describe '#create_t1_router' do
     let(:router_name) { 'bosh_t1_ngo28f' }
     let(:t1_router) { instance_double(NSXT::LogicalRouter,
@@ -688,73 +823,10 @@
         expect(switch_api).to receive(:create_logical_switch)
             .with(logical_switch)
         nsxt_provider.create_logical_switch('zone_id')
-=======
-  describe 'add_vm_to_server_pools' do
-    let(:serverpool_1) do
-      NSXT::LbPool.new(:id => 'id-1', :display_name => 'test-static-serverpool-1')
-    end
-    let(:ip_address) { '192.168.111.1' }
-    let(:port_no) { 443 }
-    let(:server_pools) { [[serverpool_1, port_no]] }
-    let(:failure_response) do
-      NSXT::ApiCallError.new(:code => 400)
-    end
-    before do
-      allow_any_instance_of(VSphereCloud::NSXTProvider).to receive(:services_svc).and_return(services_svc)
-    end
-
-    context "when vm's primary ip is present" do
-      before do
-        allow(vm).to receive_message_chain(:mob, :guest, :ip_address).and_return(ip_address)
-      end
-      it 'does nothing if server_pools is not present' do
-        nsxt_provider.add_vm_to_server_pools(vm, [])
-        nsxt_provider.add_vm_to_server_pools(vm, nil)
-      end
-      it 'adds vm to server_pools with given port' do
-        expect(NSXT::PoolMemberSetting).to receive(:new).with(ip_address: ip_address, port: port_no)
-        expect(services_svc).to receive(:perform_pool_member_action).with(serverpool_1.id, an_instance_of(NSXT::PoolMemberSettingList), 'ADD_MEMBERS')
-        nsxt_provider.add_vm_to_server_pools(vm, server_pools)
-      end
-      it 'should raise an error if there is error adding vm to the server pool' do
-        expect(services_svc).to receive(:perform_pool_member_action).with(serverpool_1.id, anything, anything).and_raise(failure_response)
-        expect do
-          nsxt_provider.add_vm_to_server_pools(vm, server_pools)
-        end.to raise_error(NSXT::ApiCallError)
-      end
-      it "should retry when there is a CONFLICT in server_pool's version" do
-        conflict_response = NSXT::ApiCallError.new(:code => 409, :response_body => 'The object was modified by somebody else')
-        expect(services_svc).to receive(:perform_pool_member_action).with(serverpool_1.id, anything, anything).and_raise(conflict_response)
-        expect(services_svc).to receive(:perform_pool_member_action).with(serverpool_1.id, anything, anything).and_return(serverpool_1)
-        nsxt_provider.add_vm_to_server_pools(vm, server_pools)
-      end
-      it "should retry when there is a PreconditionFailed in server_pool's version" do
-        conflict_response = NSXT::ApiCallError.new(:code => 412, :response_body => 'PreconditionFailed')
-        expect(services_svc).to receive(:perform_pool_member_action).with(serverpool_1.id, anything, anything).and_raise(conflict_response)
-        expect(services_svc).to receive(:perform_pool_member_action).with(serverpool_1.id, anything, anything).and_return(serverpool_1)
-        nsxt_provider.add_vm_to_server_pools(vm, server_pools)
-      end
-    end
-    context "when vm's primary ip is missing it retries 50 times" do
-      let(:retryable) { Bosh::Retryable.new(tries: 1, sleep: 1)}
-
-      before do
-        allow(vm).to receive_message_chain(:mob, :guest, :ip_address).and_return(nil)
-      end
-      xit "and raises an error" do
-        allow(Bosh::Retryable)
-          .to receive(:new)
-                .with(hash_including(tries: 50))
-                .and_return(retryable)
-        expect do
-          nsxt_provider.add_vm_to_server_pools(vm, server_pools)
-        end.to raise_error(VSphereCloud::VirtualMachineIpNotFound)
->>>>>>> d16c910b
-      end
-    end
-  end
-
-<<<<<<< HEAD
+      end
+    end
+  end
+
   describe '#attach_switch_to_t1' do
     let(:router_api) { instance_double(NSXT::LogicalRoutingAndServicesApi) }
     let(:switch_api) { instance_double(NSXT::LogicalSwitchingApi)}
@@ -915,61 +987,10 @@
           .with(:logical_switch_id => 'switch-id').and_return(router_ports)
         expect(nsxt_provider.get_attached_router_ids('switch-id'))
           .to eq([])
-=======
-  describe 'retrieve_server_pools' do
-    before do
-      allow_any_instance_of(VSphereCloud::NSXTProvider).to receive(:services_svc).and_return(services_svc)
-    end
-    it 'does nothing when there are no pools' do
-      nsxt_provider.retrieve_server_pools([])
-      nsxt_provider.retrieve_server_pools(nil)
-    end
-    context 'when server_pools are present' do
-      let(:server_pool_1) do
-        NSXT::LbPool.new(id: 'id-1', display_name: 'test-static-serverpool')
-      end
-      let(:server_pool_2) do
-        NSXT::LbPool.new(id: 'id-2', display_name: 'test-static-serverpool')
-      end
-      let(:server_pool_3) do
-        NSXT::LbPool.new(id: 'id-2', display_name: 'test-dynamic-serverpool')
-      end
-      let(:server_pool_4) do
-        NSXT::LbPool.new(id: 'id-2', display_name: 'test-dynamic-serverpool')
-      end
-
-      let(:server_pools) do
-        [
-          {
-            'name' => 'test-static-serverpool',
-            'port' => 80
-          },
-          {
-            'name' => 'test-dynamic-serverpool',
-            'port' => 443
-          }
-        ]
-      end
-      it 'raises an error when any server pool cannot be found' do
-        expect(services_svc).to receive_message_chain(:list_load_balancer_pools, :results).and_return([server_pool_1])
-        expect do
-          nsxt_provider.retrieve_server_pools(server_pools)
-        end.to raise_error(VSphereCloud::ServerPoolsNotFound)
-      end
-      it 'returns list of all matching static and dynamic server pools back' do
-        allow(server_pool_3).to receive(:member_group).and_return('test-nsgroup1')
-        allow(server_pool_4).to receive(:member_group).and_return('test-nsgroup2')
-        expect(services_svc).to receive_message_chain(:list_load_balancer_pools, :results).and_return([server_pool_1, server_pool_2, server_pool_3, server_pool_4])
-        static_server_pools, dynamic_server_pools = nsxt_provider.retrieve_server_pools(server_pools)
-        expect(static_server_pools).to include([server_pool_1, 80])
-        expect(static_server_pools).to include([server_pool_2, 80])
-        expect(dynamic_server_pools).to eq([server_pool_3, server_pool_4])
->>>>>>> d16c910b
-      end
-    end
-  end
-
-<<<<<<< HEAD
+      end
+    end
+  end
+
   describe '#get_attached_switches_ids' do
     let(:router_api) { instance_double(NSXT::LogicalRoutingAndServicesApi) }
     let(:switch_port_ref) { instance_double(NSXT::ResourceReference,
@@ -1021,25 +1042,6 @@
         result = nsxt_provider.get_attached_switch_ports('switch-id')
         expect(result.length).to eq(1)
       end
-=======
-  describe '#remove_vm_from_server_pools' do
-    let(:vm_ip_address) { '192.168.111.5' }
-    let(:pool_member) { NSXT::PoolMember.new(ip_address: vm_ip_address, port: '80') }
-    let(:server_pool_1) do
-      NSXT::LbPool.new(id: 'id-1', display_name: 'test-static-serverpool', members: [pool_member])
-    end
-    let(:server_pool_2) do
-      NSXT::LbPool.new(id: 'id-2', display_name: 'test-dynamic-serverpool', members: nil)
-    end
-    before do
-      allow_any_instance_of(VSphereCloud::NSXTProvider).to receive(:services_svc).and_return(services_svc)
-      expect(services_svc).to receive_message_chain(:list_load_balancer_pools, :results).and_return([server_pool_1, server_pool_2])
-    end
-
-    it 'removes VM from all server pools' do
-      expect(services_svc).to receive(:perform_pool_member_action).with(server_pool_1.id,an_instance_of(NSXT::PoolMemberSettingList),'REMOVE_MEMBERS').once
-      nsxt_provider.remove_vm_from_server_pools(vm_ip_address)
->>>>>>> d16c910b
     end
   end
 end
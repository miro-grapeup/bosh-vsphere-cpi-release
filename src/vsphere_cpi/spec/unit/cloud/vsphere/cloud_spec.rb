--- conflicted
+++ resolved
@@ -2163,66 +2163,21 @@
         end
       end
       context 'when all category:tag pairs match with existing pairs in vCenter' do
-<<<<<<< HEAD
-<<<<<<< HEAD
-<<<<<<< HEAD
-=======
->>>>>>> 83bf8f33
         it 'should assign all metadata as tags and custom attributes' do
           expect(tagging_tagger).to receive(:valid_cat_tag).with(metadata).and_return(metadata)
           expect(vm).to receive(:mob_id).thrice
           expect(tagging_tagger).to receive(:attach_cat_tag_to_vm).thrice.with(anything, anything, anything)
           expect(vcenter_client).to receive(:set_custom_field).with(vm_mob, anything, anything).thrice
-<<<<<<< HEAD
-=======
-        it 'should assign all metadata as tags' do
-          expect(tagging_tagger).to receive(:valid_cat_tag).with(metadata).and_return(metadata)
-          expect(tagging_tagger).to receive(:attach_cat_tag_to_vm).with(anything, anything, vm_mob).thrice
-          expect(vcenter_client).not_to receive(:set_custom_field)
->>>>>>> 834c5bb4... Fixed unit tests for new changes
-=======
-        it 'should assign all metadata as tags and custom attributes' do
-          expect(tagging_tagger).to receive(:valid_cat_tag).with(metadata).and_return(metadata)
-          expect(vm).to receive(:mob_id).thrice
-          expect(tagging_tagger).to receive(:attach_cat_tag_to_vm).thrice.with(anything, anything, anything)
-          expect(vcenter_client).to receive(:set_custom_field).with(vm_mob, anything, anything).thrice
->>>>>>> 12fd3a59... Changed functionality for all metadata to become custom attr and fixed unit tests
-=======
->>>>>>> 83bf8f33
           vsphere_cloud.set_vm_metadata(vm.cid, metadata)
         end
       end
       context 'when some valid category:tag pairs are present' do
         it 'should assign the metadata correctly as tags and custom fields on the VM' do
           expect(tagging_tagger).to receive(:valid_cat_tag).with(metadata).and_return({'cat1' => 'tag1'})
-<<<<<<< HEAD
-<<<<<<< HEAD
-<<<<<<< HEAD
-=======
->>>>>>> 83bf8f33
           expect(vm).to receive(:mob_id)
           expect(tagging_tagger).to receive(:attach_cat_tag_to_vm)
           expect(vcenter_client).to receive(:set_custom_field).with(vm_mob, anything, anything).thrice
           vsphere_cloud.set_vm_metadata(vm.cid, metadata)
-<<<<<<< HEAD
-=======
-          expect(tagging_tagger).to receive(:attach_cat_tag_to_vm).with('cat1', 'tag1', vm_mob)
-          expect(vcenter_client).not_to receive(:set_custom_field).with(vm_mob, 'cat1', 'tag1')
-          expect(vcenter_client).to receive(:set_custom_field).with(vm_mob, 'cat2', 'tag2')
-          expect(vcenter_client).to receive(:set_custom_field).with(vm_mob, 'cat3', 'tag3')
-=======
-          expect(vm).to receive(:mob_id)
-          expect(tagging_tagger).to receive(:attach_cat_tag_to_vm)
-          expect(vcenter_client).to receive(:set_custom_field).with(vm_mob, anything, anything).thrice
->>>>>>> 12fd3a59... Changed functionality for all metadata to become custom attr and fixed unit tests
-          vsphere_cloud.set_vm_metadata(vm.cid, metadata)
-<<<<<<< HEAD
-          #vsphere_cloud.set_vm_metadata(vm.cid, {'key' => 'other-value', 'other-key' => 'value'})
->>>>>>> 834c5bb4... Fixed unit tests for new changes
-=======
->>>>>>> ae3817f7... added integration tests
-=======
->>>>>>> 83bf8f33
         end
       end
       context 'when valid_cat_tag method throws an error' do
@@ -2230,27 +2185,6 @@
           expect(tagging_tagger).to receive(:valid_cat_tag).with(metadata).and_raise(RuntimeError.new('Error encountered'))
           expect(tagging_tagger).not_to receive(:attach_cat_tag_to_vm)
           expect(vcenter_client).to receive(:set_custom_field).thrice
-<<<<<<< HEAD
-<<<<<<< HEAD
-<<<<<<< HEAD
-=======
-          #expect(tagging_tagger).not_to receive(:attach_single_tag)
-          vsphere_cloud.set_vm_metadata(vm.cid, metadata)
-        end
-      end
-      context 'when a particular category:tag pair cannot be attached' do
-        let(:category_ids) { %w[cat_id1 cat_id2] }
-        let(:tag_id_list) { %w[tag_id1 tag_id2] }
-        it 'should log a warning and move to next iteration' do
-          expect(tagging_tagger).to receive(:valid_cat_tag).with(metadata).and_return({'cat1' => 'tag1', 'cat2' => 'tag2'})
-          expect(tagging_tagger).to receive(:attach_cat_tag_to_vm).twice.with(anything, anything, vm_mob)
-          expect(vcenter_client).not_to receive(:set_custom_field).with(vm_mob, 'cat1', 'tag1')
-          expect(vcenter_client).not_to receive(:set_custom_field).with(vm_mob, 'cat2', 'tag2')
->>>>>>> 834c5bb4... Fixed unit tests for new changes
-=======
->>>>>>> ae3817f7... added integration tests
-=======
->>>>>>> 83bf8f33
           vsphere_cloud.set_vm_metadata(vm.cid, metadata)
         end
       end

--- conflicted
+++ resolved
@@ -220,66 +220,5 @@
         end
       end
     end
-<<<<<<< HEAD
-<<<<<<< HEAD
-<<<<<<< HEAD
-=======
-
-    private
-    def create_cat_and_tag
-      cate_config_1 = {
-        "create_spec" => {
-          "name" => "category-name-a",
-          "description" => "category contains multi-tag, associable to vm, multi-cardinality",
-          "associable_types" => [],
-          "cardinality" => "MULTIPLE"
-        }
-      }
-      cate_config_2 = {
-          "create_spec" => {
-            "name" => "category-name-b",
-            "description" => "category contains multi-tag, not associable to vm, multi-cardinality",
-            "associable_types" => ["VirtualApp", "StoragePod", "Datacenter"],
-            "cardinality" => "MULTIPLE"
-          }
-      }
-      cate_config_3 = {
-        "create_spec" => {
-          "name" => "category-name-c",
-          "description" => "category contains multi-tag, associable to vm, single-cardinality",
-          "associable_types" => [],
-          "cardinality" => "SINGLE"
-        }
-      }
-
-      cate_config_array = [cate_config_1, cate_config_2, cate_config_3]
-      cate_config_array.each do |cate_config|
-        cate_id = create_category(cate_config)
-        cate_ids << cate_id unless cate_id.nil?
-      end
-
-      tag_config_array = Array.new
-      tag_config_array << { "create_spec" => { "name" => "tag-name-a-1", "description" => "null", "category_id" => cate_ids[0] } }
-      tag_config_array << { "create_spec" => { "name" => "tag-name-a-2", "description" => "null", "category_id" => cate_ids[0] } }
-      tag_config_array << { "create_spec" => { "name" => "tag-name-a-3", "description" => "null", "category_id" => cate_ids[0] } }
-      tag_config_array << { "create_spec" => { "name" => "tag-name-b-1", "description" => "null", "category_id" => cate_ids[1] } }
-      tag_config_array << { "create_spec" => { "name" => "tag-name-b-2", "description" => "null", "category_id" => cate_ids[1] } }
-      tag_config_array << { "create_spec" => { "name" => "tag-name-c-1", "description" => "null", "category_id" => cate_ids[2] } }
-      tag_config_array << { "create_spec" => { "name" => "tag-name-c-2", "description" => "null", "category_id" => cate_ids[2] } }
-      tag_config_array << { "create_spec" => { "name" => "tag-name-c-3", "description" => "null", "category_id" => cate_ids[2] } }
-
-      tag_config_array.each do |tag_config|
-        unless tag_config["create_spec"]["category_id"].nil?
-          tag_id = create_tag(tag_config)
-          tag_ids << tag_id unless tag_id.nil?
-        end
-      end
-    end
-
->>>>>>> 8420aba5... Moved helper functions to lifecycle helpers
-=======
->>>>>>> f2538e9e... fixed integration tests and moved helper functions to lifecycle_helpers.rb
-=======
->>>>>>> 83bf8f33
   end
 end
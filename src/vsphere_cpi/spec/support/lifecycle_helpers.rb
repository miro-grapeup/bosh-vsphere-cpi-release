--- conflicted
+++ resolved
@@ -685,23 +685,12 @@
     end.count
   end
 
-<<<<<<< HEAD
-<<<<<<< HEAD
-<<<<<<< HEAD
-=======
->>>>>>> f2538e9e... fixed integration tests and moved helper functions to lifecycle_helpers.rb
-=======
->>>>>>> 83bf8f33
   def create_cat_and_tag(tag_config_array)
     tag_config_array.each do |tag_config|
       unless tag_config["create_spec"]["category_id"].nil?
         tag_id = create_tag(tag_config)
         tag_ids << tag_id unless tag_id.nil?
       end
-<<<<<<< HEAD
-<<<<<<< HEAD
-=======
->>>>>>> 83bf8f33
     end
   end
 
@@ -711,8 +700,64 @@
     end
     @cat_ids.each do |cat_id|
       tagging_category_api.delete(cat_id)
-<<<<<<< HEAD
-=======
+    end
+  end
+
+  def create_category(category_config_hash)
+    category_create = VSphereAutomation::CIS::CisTaggingCategoryCreate.new(category_config_hash)
+    category_id_info = tagging_category_api.create(category_create)
+    category_id_info.value
+  end
+
+  def create_tag(tag_config_hash)
+    cis_tagging_tag_create = VSphereAutomation::CIS::CisTaggingTagCreate.new(tag_config_hash)
+    tag_id_info = tagging_tag_api.create(cis_tagging_tag_create)
+    tag_id_info.value
+  end
+
+  def tag_ids
+    return @tag_ids unless @tag_ids.nil?
+    @tag_ids = Array.new
+  end
+
+  def cat_ids(cat_config_array)
+    return @cat_ids unless @cat_ids.nil?
+    @cat_ids = Array.new
+    cat_config_array.each do |cat_config|
+      cat_id = create_category(cat_config)
+      @cat_ids << cat_id unless cat_id.nil?
+    end
+    return @cat_ids
+  end
+
+  def tag_client
+    return @tag_client unless @tag_client.nil?
+    host = fetch_property('BOSH_VSPHERE_CPI_HOST')
+    user = fetch_property('BOSH_VSPHERE_CPI_USER')
+    password = fetch_property('BOSH_VSPHERE_CPI_PASSWORD')
+    cloud_config = OpenStruct.new(vcenter_host: host, vcenter_password: password, vcenter_user: user)
+    @tag_client = VSphereCloud::TaggingTag::AttachTagToVm.InitializeConnection(cloud_config, Bosh::Cpi::Logger.new(STDOUT))
+  end
+
+  def tag_association_api
+    @tag_association_api ||= VSphereAutomation::CIS::TaggingTagAssociationApi.new(tag_client)
+  end
+
+  def tagging_tag_api
+    @tagging_tag_api ||= VSphereAutomation::CIS::TaggingTagApi.new(tag_client)
+  end
+
+  def tagging_category_api
+    @tagging_category_api ||= VSphereAutomation::CIS::TaggingCategoryApi.new(tag_client)
+  end
+
+  def fetch_property(key)
+    fail "Missing Environment variable #{key}: #{MISSING_KEY_MESSAGES[key]}" unless (ENV.has_key?(key))
+    value = ENV[key]
+    fail "Environment variable #{key} must not be blank: #{MISSING_KEY_MESSAGES[key]}" if (value =~ /^\s*$/)
+    value
+  end
+
   def verify_tags(vm_mob_id, attached_tags)
     object_id_hash = { "type" => "VirtualMachine",  "id" => vm_mob_id }
     object_ids = { "object_ids" => [VSphereAutomation::CIS::VapiStdDynamicID.new(object_id_hash)] }
@@ -728,149 +773,8 @@
     tags_on_vm.each do |tag_id|
       tag_info = tagging_tag_api.get(tag_id)
       return false unless attached_tags.include?(tag_info.value.name)
-=======
->>>>>>> f2538e9e... fixed integration tests and moved helper functions to lifecycle_helpers.rb
-    end
-  end
-
-  def delete_cat_and_tag
-    tag_ids.each do |tag_id|
-      tagging_tag_api.delete(tag_id)
-    end
-<<<<<<< HEAD
-    cate_ids.each do |cate_id|
-      tagging_category_api.delete(cate_id)
->>>>>>> 8420aba5... Moved helper functions to lifecycle helpers
-=======
-    @cat_ids.each do |cat_id|
-      tagging_category_api.delete(cat_id)
->>>>>>> f2538e9e... fixed integration tests and moved helper functions to lifecycle_helpers.rb
-=======
->>>>>>> 83bf8f33
-    end
-  end
-
-  def create_category(category_config_hash)
-    category_create = VSphereAutomation::CIS::CisTaggingCategoryCreate.new(category_config_hash)
-    category_id_info = tagging_category_api.create(category_create)
-    category_id_info.value
-  end
-
-  def create_tag(tag_config_hash)
-    cis_tagging_tag_create = VSphereAutomation::CIS::CisTaggingTagCreate.new(tag_config_hash)
-    tag_id_info = tagging_tag_api.create(cis_tagging_tag_create)
-    tag_id_info.value
-  end
-
-<<<<<<< HEAD
-<<<<<<< HEAD
-<<<<<<< HEAD
-=======
-  def fetch_property(key)
-    fail "Missing Environment variable #{key}: #{MISSING_KEY_MESSAGES[key]}" unless (ENV.has_key?(key))
-    value = ENV[key]
-    fail "Environment variable #{key} must not be blank: #{MISSING_KEY_MESSAGES[key]}" if (value =~ /^\s*$/)
-    value
-  end
-
->>>>>>> 8420aba5... Moved helper functions to lifecycle helpers
-=======
->>>>>>> f2538e9e... fixed integration tests and moved helper functions to lifecycle_helpers.rb
-=======
->>>>>>> 83bf8f33
-  def tag_ids
-    return @tag_ids unless @tag_ids.nil?
-    @tag_ids = Array.new
-  end
-
-<<<<<<< HEAD
-<<<<<<< HEAD
-<<<<<<< HEAD
-=======
->>>>>>> f2538e9e... fixed integration tests and moved helper functions to lifecycle_helpers.rb
-=======
->>>>>>> 83bf8f33
-  def cat_ids(cat_config_array)
-    return @cat_ids unless @cat_ids.nil?
-    @cat_ids = Array.new
-    cat_config_array.each do |cat_config|
-      cat_id = create_category(cat_config)
-      @cat_ids << cat_id unless cat_id.nil?
-    end
-    return @cat_ids
-<<<<<<< HEAD
-<<<<<<< HEAD
-=======
-  def cate_ids
-    return @cate_ids unless @cate_ids.nil?
-    @cate_ids = Array.new
->>>>>>> 8420aba5... Moved helper functions to lifecycle helpers
-=======
->>>>>>> f2538e9e... fixed integration tests and moved helper functions to lifecycle_helpers.rb
-=======
->>>>>>> 83bf8f33
-  end
-
-  def tag_client
-    return @tag_client unless @tag_client.nil?
-    host = fetch_property('BOSH_VSPHERE_CPI_HOST')
-    user = fetch_property('BOSH_VSPHERE_CPI_USER')
-    password = fetch_property('BOSH_VSPHERE_CPI_PASSWORD')
-    cloud_config = OpenStruct.new(vcenter_host: host, vcenter_password: password, vcenter_user: user)
-    @tag_client = VSphereCloud::TaggingTag::AttachTagToVm.InitializeConnection(cloud_config, Bosh::Cpi::Logger.new(STDOUT))
-  end
-
-  def tag_association_api
-    @tag_association_api ||= VSphereAutomation::CIS::TaggingTagAssociationApi.new(tag_client)
-  end
-
-  def tagging_tag_api
-    @tagging_tag_api ||= VSphereAutomation::CIS::TaggingTagApi.new(tag_client)
-  end
-
-  def tagging_category_api
-    @tagging_category_api ||= VSphereAutomation::CIS::TaggingCategoryApi.new(tag_client)
-  end
-
-<<<<<<< HEAD
-<<<<<<< HEAD
-<<<<<<< HEAD
-=======
->>>>>>> f2538e9e... fixed integration tests and moved helper functions to lifecycle_helpers.rb
-=======
->>>>>>> 83bf8f33
-  def fetch_property(key)
-    fail "Missing Environment variable #{key}: #{MISSING_KEY_MESSAGES[key]}" unless (ENV.has_key?(key))
-    value = ENV[key]
-    fail "Environment variable #{key} must not be blank: #{MISSING_KEY_MESSAGES[key]}" if (value =~ /^\s*$/)
-    value
-  end
-
-  def verify_tags(vm_mob_id, attached_tags)
-    object_id_hash = { "type" => "VirtualMachine",  "id" => vm_mob_id }
-    object_ids = { "object_ids" => [VSphereAutomation::CIS::VapiStdDynamicID.new(object_id_hash)] }
-    list_attached_tags_on_object = VSphereAutomation::CIS::CisTaggingTagAssociationListAttachedTagsOnObjects.new(object_ids)
-    list_attached_tags_on_objects_result  = tag_association_api.list_attached_tags_on_objects(list_attached_tags_on_object)
-    tags_on_vm_info = list_attached_tags_on_objects_result.value[0]
-    if tags_on_vm_info.nil?
-      tags_on_vm = []
-    else
-      tags_on_vm = tags_on_vm_info.tag_ids
-    end
-    return false unless attached_tags.size == tags_on_vm.size
-    tags_on_vm.each do |tag_id|
-      tag_info = tagging_tag_api.get(tag_id)
-      return false unless attached_tags.include?(tag_info.value.name)
     end
     return true
   end
 
-<<<<<<< HEAD
-<<<<<<< HEAD
-=======
->>>>>>> 8420aba5... Moved helper functions to lifecycle helpers
-=======
->>>>>>> f2538e9e... fixed integration tests and moved helper functions to lifecycle_helpers.rb
-=======
->>>>>>> 83bf8f33
 end
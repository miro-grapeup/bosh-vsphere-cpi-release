--- conflicted
+++ resolved
@@ -145,13 +145,6 @@
         return {} if category_ids.empty?
         category_tag_hash.reject do |cat_name, tag|
           cat_id = retrieve_category_id(cat_name.to_s, category_ids)
-<<<<<<< HEAD
-<<<<<<< HEAD
-<<<<<<< HEAD
-=======
->>>>>>> 834c5bb4... Fixed unit tests for new changes
-=======
->>>>>>> 83bf8f33
           cat_id.nil? || retrieve_tag_id(tag.to_s, tagging_tag_api.list_tags_for_category(cat_id).value).nil?
         end
       end
@@ -165,15 +158,6 @@
           attach_single_tag(vm_mob_id, tag_id)
         rescue => e
           logger.warn("Cannot attach category/tag pair :  #{cat_name}/#{tag_name} with error #{e}")
-<<<<<<< HEAD
-<<<<<<< HEAD
-=======
-          cat_id.nil? || retrieve_tag_id(tag.to_s, tagging_tag_api.list_tags_for_category(cat_id)).nil?
->>>>>>> 248f286c... Assign tag to a VM from metadata
-=======
->>>>>>> 834c5bb4... Fixed unit tests for new changes
-=======
->>>>>>> 83bf8f33
         end
       end
 

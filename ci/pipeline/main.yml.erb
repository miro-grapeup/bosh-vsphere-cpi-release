jobs:
  - name: unit-test
    plan:
    - aggregate:
      - get: source-ci
      - get: bosh-cpi-src
        trigger: true
    - aggregate:
      - task: test-pyvmomi_to_ruby
        file: source-ci/ci/tasks/test-pyvmomi_to_ruby.yml
      - task: unit-test
        file: source-ci/ci/tasks/unit-test.yml

<% each_pool do |pool| -%>
<%= render('partition', pool: pool) %>
<% end -%>

  - name: build-candidate
    plan:
    - aggregate:
      - get: source-ci
      - get: bosh-cpi-src
        trigger: true
        passed:
        - lifecycle-5.5
        - lifecycle-6.0
        - lifecycle-6.0-NSXV
        - lifecycle-6.5
        - lifecycle-6.5-NSXV
        - lifecycle-6.5-NSXT21
<<<<<<< HEAD
        - lifecycle-6.7
=======
        - lifecycle-6.7-NSXT22
>>>>>>> d16c910b
      - get: version-semver
        trigger: false
        params: { bump: patch }
    - put: version-semver
      params:
        file: version-semver/number
    - task: build
      file: source-ci/ci/tasks/build-candidate.yml
    - put: bosh-cpi-artifacts
      params:
        file: 'dev-artifacts/*.tgz'

  - name: lock-bats
    plan:
      - aggregate:
        - get: source-ci
        - get: bosh-cpi-src
          passed: [build-candidate]
        - get: bosh-cpi-artifacts
          trigger: true
          passed: [build-candidate]
      - do:
        - put: environment
          resource: pool-6.5
          params: {acquire: true}
        - task: extend-lease-6.5
          file: source-ci/ci/tasks/extend-lease.yml
          params:
            DBCUSER: {{dbc_user}}
            DBCHOST: {{dbc_host}}
            DBC_SSH_KEY: {{dbc_key}}
          on_failure:
            put: pool-6.5
            params : {release: environment}
        attempts: 4

  - name: bats
    serial: true
    plan:
      - aggregate:
        - get: source-ci
        - {get: cpi-release,              trigger: false, resource: bosh-cpi-artifacts, passed: [lock-bats]}
        - {get: environment,              trigger: true,  passed: [lock-bats], resource: pool-6.5 }
        - {get: bosh-release,             trigger: false, resource: old-bosh-release}
        - {get: stemcell,                 trigger: false, resource: old-stemcell}
        - {get: certification,            trigger: false}
        - {get: bosh-deployment,          trigger: false}
        - {get: bats,                     trigger: false}
        - {get: bosh-cli,                 trigger: false}
        - get: bosh-cpi-src
          passed:
          - lock-bats
      - task: prepare-director
        file: source-ci/ci/tasks/prepare-director.yml
        params:
          OPTIONAL_OPS_FILE:  |
            -o certification/shared/assets/ops/redis.yml
            -o certification/shared/assets/ops/remove-hm.yml
            -o bosh-deployment/vsphere/resource-pool.yml
            -o certification/shared/assets/ops/remove-provider-cert.yml
      - do:
        - task: deploy-director
          file: source-ci/ci/tasks/deploy-director.yml
        - task: run-bats
          file: source-ci/ci/tasks/run-bats.yml
          params:
            BAT_INFRASTRUCTURE: vsphere
            BAT_NETWORKING:     manual
            BAT_RSPEC_FLAGS:    "--tag ~dns --tag ~vip_networking --tag ~dynamic_networking --tag ~root_partition --tag ~raw_ephemeral_storage"
            STEMCELL_NAME:      bosh-vsphere-esxi-ubuntu-trusty-go_agent
        on_failure:
          aggregate:
          - put: pool-6.5
            params : {remove: environment}
          - put: notify
            params:
              username: 'CPI-Doctor'
              text: |
                The bats test failed. Check it out at: https://pksci.vcna.io/teams/$BUILD_TEAM_NAME/pipelines/$BUILD_PIPELINE_NAME/jobs/$BUILD_JOB_NAME/builds/$BUILD_NAME
        ensure:
          do:
            - task: teardown
              file: source-ci/ci/tasks/teardown.yml
      - put: notify
        params:
          username: 'CPI-Doctor'
          text: |
            The bats tests passed. Check it out at: https://pksci.vcna.io/teams/$BUILD_TEAM_NAME/pipelines/$BUILD_PIPELINE_NAME/jobs/$BUILD_JOB_NAME/builds/$BUILD_NAME

  - name: unlock-bats
    plan:
      - {trigger: true, passed: [bats], get: pool-6.5}
      - put: pool-6.5
        params : {release: pool-6.5}

  - name: delivery
    plan:
    - aggregate:
      - get: bosh-cpi-src
        trigger: ((trigger_delivery_job))
        passed:
        - lifecycle-5.5
        - lifecycle-6.0
        - lifecycle-6.0-NSXV
        - lifecycle-6.5
        - lifecycle-6.5-NSXV
        - lifecycle-6.5-NSXT21
        - bats
    - put: tracker-output
      params: { repos: [bosh-cpi-src] }

  - name: inspect-candidate
    serial: true
    plan:
    - aggregate:
      - get: source-ci
      - get: bosh-cpi-artifacts
        passed: [bats]
      - get: bosh-cpi-src
        passed: [bats]
      - get: release-version-semver
        params: { bump: major }
    - task: inspect
      file: source-ci/ci/tasks/inspect-candidate.yml

  - name: promote-candidate
    serial: true
    plan:
    - aggregate:
      - get: source-ci
      - get: bosh-cpi-artifacts
        passed: [inspect-candidate]
      - get: bosh-cpi-src
        passed: [inspect-candidate]
      - get: release-version-semver
        params: { bump: major }
    - task: promote
      file: source-ci/ci/tasks/promote-candidate.yml
      params:
        AWS_ACCESS_KEY_ID:     {{s3_vsphere_cpi_blobwriter_access_key}}
        AWS_SECRET_ACCESS_KEY: {{s3_vsphere_cpi_blobwriter_secret_key}}
    - put: bosh-cpi-src
      params:
        repository: updated-repo/
        rebase: true
        tag_prefix: v
        tag: integer-version/tag-file
    - put: release-version-semver
      params: { file: release-version-semver/number }

resource_types:
  - name: slack-notification
    type: docker-image
    source:
      repository: cfcommunity/slack-notification-resource

resources:
  - name: notify
    type: slack-notification
    source:
      url: {{slack_webhook}}
  - name: pool-6.5-NSXV
    type: pool
    source:
      uri:          git@github.com:ktchen14/vcpi-pool.git
      branch:       master
      pool:         v6.5-nsxv
      private_key:  {{vcpi-pool_deployment_key}}
  - name: pool-6.5-NSXT21
    type: pool
    source:
      uri:          git@github.com:ktchen14/vcpi-pool.git
      branch:       master
      pool:         v6.5-nsxt21
      private_key:  {{vcpi-pool_deployment_key}}
  - name: pool-6.0-NSXV
    type: pool
    source:
      uri:          git@github.com:ktchen14/vcpi-pool.git
      branch:       master
      pool:         v6.0-nsxv
      private_key:  {{vcpi-pool_deployment_key}}
  - name: pool-6.5
    type: pool
    source:
      uri:          git@github.com:ktchen14/vcpi-pool.git
      branch:       master
      pool:         v6.5
      private_key:  {{vcpi-pool_deployment_key}}
  - name: pool-5.5
    type: pool
    source:
      uri:          git@github.com:ktchen14/vcpi-pool.git
      branch:       master
      pool:         v5.5
      private_key:  {{vcpi-pool_deployment_key}}
  - name: pool-6.0
    type: pool
    source:
      uri:          git@github.com:ktchen14/vcpi-pool.git
      branch:       master
      pool:         v6.0
      private_key:  {{vcpi-pool_deployment_key}}
  - name: pool-6.7-NSXT22
    type: pool
    source:
      uri:          git@github.com:ktchen14/vcpi-pool.git
      branch:       master
      pool:         v6.7-nsxt22
      private_key:  {{vcpi-pool_deployment_key}}
  - name: bosh-cpi-artifacts
    type: s3
    source:
      regexp:            bosh-vsphere-cpi-([\d\.]+)\.tgz
      bucket:            {{s3_vsphere_cpi_bucket}}
      access_key_id:     {{s3_vsphere_cpi_blobwriter_access_key}}
      secret_access_key: {{s3_vsphere_cpi_blobwriter_secret_key}}
  - name: source-ci
    type: git
    source:
      uri:         git@github.com:cloudfoundry-incubator/bosh-vsphere-cpi-release.git
      branch:      {{vcpi_branch}}
      private_key: {{github_deployment_key__bosh-vsphere-cpi-release}}
      paths:       [ci]
  - name: bosh-cpi-src
    type: git
    source:
      uri:         git@github.com:cloudfoundry-incubator/bosh-vsphere-cpi-release.git
      branch:      {{vcpi_branch}}
      private_key: {{github_deployment_key__bosh-vsphere-cpi-release}}
      ignore_paths: [ci]
  - name: version-semver
    type: semver
    source:
      key:               current-version
      bucket:            {{s3_vsphere_cpi_bucket}}
      access_key_id:     {{s3_vsphere_cpi_blobwriter_access_key}}
      secret_access_key: {{s3_vsphere_cpi_blobwriter_secret_key}}
  - name: release-version-semver
    type: semver
    source:
      key:               release-current-version
      bucket:            {{s3_vsphere_cpi_bucket}}
      access_key_id:     {{s3_vsphere_cpi_blobwriter_access_key}}
      secret_access_key: {{s3_vsphere_cpi_blobwriter_secret_key}}
  - name: stemcell
    type: bosh-io-stemcell
    source:
      name: bosh-vsphere-esxi-ubuntu-trusty-go_agent
  - name: bosh-deployment
    type: git
    source:
      uri: https://github.com/cloudfoundry/bosh-deployment
      branch: master
  - name: certification
    type: git
    source:
      uri: https://github.com/cloudfoundry-incubator/bosh-cpi-certification
      branch: master
  - name: old-bosh-release
    type: s3
    source:
      bucket: bosh-cpi-certification-fixtures
      regexp: precompiled-bosh-(255.8)-on-ubuntu-3232.3.tgz
      region_name: us-east-1
  - name: old-stemcell
    type: s3
    source:
      bucket: bosh-cpi-certification-fixtures
      regexp: bosh-stemcell-(3232.3)-vsphere-esxi-ubuntu-trusty-go_agent.tgz
      region_name: us-east-1
  - name: bosh-cli
    type: s3
    source:
      regexp: bosh-cli-([0-9.]+)-linux-amd64
      bucket: bosh-cli-artifacts
      region_name: us-east-1
  - name: bats
    type: git
    source:
      uri: https://github.com/cloudfoundry/bosh-acceptance-tests.git
      branch: master
  - name: tracker-output
    type: tracker
    source:
      token: {{tracker_api_token}}
      project_id: {{tracker_project_id}}
      tracker_url: https://www.pivotaltracker.com

groups:

- name: Complete-View
  jobs:
  - unit-test
  - build-candidate
  - bats
  - lock-bats
  - unlock-bats
  - lock-6.5
  - lifecycle-6.5
  - unlock-6.5
  - lock-6.7-NSXT22
  - lifecycle-6.7-NSXT22
  - unlock-6.7-NSXT22
  - lifecycle-6.0
  - lock-6.0
  - unlock-6.0
  - inspect-candidate
  - promote-candidate
  - lock-6.5-NSXV
  - lifecycle-6.5-NSXV
  - unlock-6.5-NSXV
  - lock-6.5-NSXT21
  - lifecycle-6.5-NSXT21
  - unlock-6.5-NSXT21
  - lifecycle-6.0-NSXV
  - lock-6.0-NSXV
  - unlock-6.0-NSXV
  - lifecycle-5.5
  - lock-5.5
  - unlock-5.5


- name: Delivery
  jobs:
  - lifecycle-6.5
  - lifecycle-6.0
  - lifecycle-5.5
  - lifecycle-6.7-NSXT22
  - lifecycle-6.5-NSXV
  - lifecycle-6.5-NSXT21
  - lifecycle-6.0-NSXV
  - bats
  - delivery

- name: bats
  jobs:
  - unit-test
  - bats
  - lock-bats
  - unlock-bats


- name: v6.5
  jobs:
  - unit-test
  - lock-6.5
  - lifecycle-6.5
  - unlock-6.5
  - lock-6.5-NSXV
  - lifecycle-6.5-NSXV
  - unlock-6.5-NSXV
  - lock-6.5-NSXT21
  - lifecycle-6.5-NSXT21
  - unlock-6.5-NSXT21

- name: v6.0
  jobs:
  - unit-test
  - lifecycle-6.0
  - lock-6.0
  - unlock-6.0
  - lifecycle-6.0-NSXV
  - lock-6.0-NSXV
  - unlock-6.0-NSXV

- name: v5.5
  jobs:
  - unit-test
  - lifecycle-5.5
  - lock-5.5
  - unlock-5.5

- name: v6.7-NSXT22
  jobs:
  - unit-test
  - lifecycle-6.7-NSXT22
  - lock-6.7-NSXT22
  - unlock-6.7-NSXT22<|MERGE_RESOLUTION|>--- conflicted
+++ resolved
@@ -28,11 +28,7 @@
         - lifecycle-6.5
         - lifecycle-6.5-NSXV
         - lifecycle-6.5-NSXT21
-<<<<<<< HEAD
-        - lifecycle-6.7
-=======
         - lifecycle-6.7-NSXT22
->>>>>>> d16c910b
       - get: version-semver
         trigger: false
         params: { bump: patch }
